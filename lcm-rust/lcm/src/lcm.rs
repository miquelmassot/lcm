use std::io::{Error, ErrorKind, Result};
use std::ffi::CString;
use message::Message;
use std::cmp::Ordering;
use std::ptr;
use std::boxed::Box;
use std::rc::Rc;
use std::ops::Deref;
use std::slice;
use std::time::Duration;
<<<<<<< HEAD

use ffi::*;
=======
>>>>>>> 023d16a2

/// An LCM instance that handles publishing and subscribing,
/// as well as encoding and decoding messages.
pub struct Lcm {
    lcm: *mut lcm_t,
    subscriptions: Vec<Rc<LcmSubscription>>,
}


pub struct LcmSubscription {
    subscription: *mut lcm_subscription_t,
    handler: Box<FnMut(*const lcm_recv_buf_t)>,
}


impl Lcm {
    /// Creates a new `Lcm` instance.
    ///
    /// ```
    /// use lcm::Lcm;
    /// let mut lcm = Lcm::new().unwrap();
    /// ```
    pub fn new() -> Result<Lcm> {
        trace!("Creating LCM instance");
        let lcm = unsafe { lcm_create(ptr::null()) };
        match lcm.is_null() {
            true => Err(Error::new(ErrorKind::Other, "Failed to initialize LCM.")),
            false => {
                Ok(Lcm {
                    lcm: lcm,
                    subscriptions: Vec::new(),
                })
            }
        }
    }

    pub fn get_fileno(&self) -> ::std::os::raw::c_int {
        unsafe { lcm_get_fileno(self.lcm) }
    }

    /// Subscribes a callback to a particular topic.
    ///
    /// ```
    /// # use lcm::Lcm;
    /// let mut lcm = Lcm::new().unwrap();
    /// lcm.subscribe("GREETINGS", |name: String| println!("Hello, {}!", name) );
    /// ```
    pub fn subscribe<M, F>(&mut self, channel: &str, mut callback: F) -> Rc<LcmSubscription>
        where M: Message,
              F: FnMut(M) + 'static
    {
        trace!("Subscribing handler to channel {}", channel);

        let channel = CString::new(channel).unwrap();

        let handler = Box::new(move |rbuf: *const lcm_recv_buf_t| {
            trace!("Running handler");
            let mut buf = unsafe {
                let ref rbuf = *rbuf;
                let data = rbuf.data as *mut u8;
                let len = rbuf.data_size as usize;
                slice::from_raw_parts(data, len)
            };
            trace!("Decoding buffer: {:?}", buf);
            match M::decode_with_hash(&mut buf) {
                Ok(msg) => callback(msg),
                Err(_) => error!("Failed to decode buffer: {:?}", buf),
            }
        });

        let mut subscription = Rc::new(LcmSubscription {
            subscription: ptr::null_mut(),
            handler: handler,
        });

        let user_data = (subscription.deref() as *const _) as *mut _;

        let c_subscription = unsafe {
            lcm_subscribe(self.lcm,
                          channel.as_ptr(),
                          Some(Lcm::handler_callback::<M>),
                          user_data)
        };

        Rc::get_mut(&mut subscription).unwrap().subscription = c_subscription;
        self.subscriptions.push(subscription.clone());

        subscription
    }

    /// Unsubscribes a message handler.
    ///
    /// ```
    /// # use lcm::Lcm;
    /// # let handler_function = |name: String| println!("Hello, {}!", name);
    /// # let mut lcm = Lcm::new().unwrap();
    /// let handler = lcm.subscribe("GREETINGS", handler_function);
    /// // ...
    /// lcm.unsubscribe(handler);
    /// ```
    pub fn unsubscribe(&mut self, handler: Rc<LcmSubscription>) -> Result<()> {
        trace!("Unsubscribing handler {:?}", handler.subscription);
        let result = unsafe { lcm_unsubscribe(self.lcm, handler.subscription) };
        // TODO: Remove subscription from Lcm object
        match result {
            0 => Ok(()),
            _ => Err(Error::new(ErrorKind::Other, "LCM: Failed to unsubscribe")),
        }
    }

    /// Publishes a message on the specified channel.
    ///
    /// ```
    /// # use lcm::Lcm;
    /// let mut lcm = Lcm::new().unwrap();
    /// lcm.publish("GREETINGS", &"Charles".to_string()).unwrap();
    /// ```
    pub fn publish<M>(&mut self, channel: &str, message: &M) -> Result<()>
        where M: Message
    {
        let channel = CString::new(channel).unwrap();
        let buffer = message.encode_with_hash()?;
        let result = unsafe {
            lcm_publish(self.lcm,
                        channel.as_ptr(),
                        buffer.as_ptr() as *mut _,
                        buffer.len() as _)
        };
        match result {
            0 => Ok(()),
            _ => Err(Error::new(ErrorKind::Other, "LCM Error")),
        }
    }

    /// Waits for and dispatches the next incoming message.
    ///
    /// ```
    /// # use lcm::Lcm;
    /// # let handler_function = |name: String| println!("Hello, {}!", name);
    /// let mut lcm = Lcm::new().unwrap();
    /// lcm.subscribe("POSITION", handler_function);
    /// loop {
    /// # break;
    ///     lcm.handle().unwrap();
    /// }
    /// ```
    pub fn handle(&mut self) -> Result<()> {
        let result = unsafe { lcm_handle(self.lcm) };
        match result {
            0 => Ok(()),
            _ => Err(Error::new(ErrorKind::Other, "LCM Error")),
        }
    }

    /// Waits for and dispatches the next incoming message, up to a time limit.
    ///
    /// ```
    /// # use std::time::Duration;
    /// # use lcm::Lcm;
    /// # let handler_function = |name: String| println!("Hello, {}!", name);
    /// let mut lcm = Lcm::new().unwrap();
    /// lcm.subscribe("POSITION", handler_function);
    /// let wait_dur = Duration::from_millis(100);
    /// loop {
<<<<<<< HEAD
    /// # break;
    ///     lcm.handle_timeout(&wait_dur).unwrap();
    /// }
    /// ```
    pub fn handle_timeout(&mut self, timeout: &Duration) -> Result<()> {
        let millis = (timeout.as_secs() * 1000) as i32 + (timeout.subsec_nanos() / 1_000_000) as i32;
        let result = unsafe { lcm_handle_timeout(self.lcm, millis) };
=======
    ///     lcm.handle_timeout(Duration::from_millis(1000)).unwrap();
    /// }
    /// ```
    pub fn handle_timeout(&mut self, timeout: Duration) -> Result<()> {
        let result = unsafe { lcm_handle_timeout(self.lcm, (timeout.as_secs() * 1000) as i32 + (timeout.subsec_nanos() / 1000_000) as i32) };
>>>>>>> 023d16a2
        match result.cmp(&0) {
            Ordering::Less => Err(Error::new(ErrorKind::Other, "LCM Error")),
            Ordering::Equal => Err(Error::new(ErrorKind::Other, "LCM Timeout")),
            Ordering::Greater => Ok(()),
        }
    }

    /// Adjusts the maximum number of received messages that can be queued up for a subscription.
    /// The default is `30`.
    ///
    /// ```
    /// # use lcm::Lcm;
    /// # let handler_function = |name: String| println!("Hello, {}!", name);
    /// # let mut lcm = Lcm::new().unwrap();
    /// let handler = lcm.subscribe("POSITION", handler_function);
    /// lcm.subscription_set_queue_capacity(handler, 30);
    /// ```
    pub fn subscription_set_queue_capacity(&self, handler: Rc<LcmSubscription>, num_messages: usize) {
        let handler = handler.subscription;
        let num_messages = num_messages as _;
        unsafe { lcm_subscription_set_queue_capacity(handler, num_messages) };
    }



    extern "C" fn handler_callback<M>(rbuf: *const lcm_recv_buf_t,
                                      _: *const ::std::os::raw::c_char,
                                      user_data: *mut ::std::os::raw::c_void)
        where M: Message
    {
        trace!("Received data");
        let sub = user_data as *mut LcmSubscription;
        let sub = unsafe { &mut *sub };
        (sub.handler)(rbuf);
    }
}

impl Drop for Lcm {
    fn drop(&mut self) {
        trace!("Destroying Lcm instance");
        unsafe { lcm_destroy(self.lcm) };
    }
}<|MERGE_RESOLUTION|>--- conflicted
+++ resolved
@@ -8,11 +8,7 @@
 use std::ops::Deref;
 use std::slice;
 use std::time::Duration;
-<<<<<<< HEAD
-
 use ffi::*;
-=======
->>>>>>> 023d16a2
 
 /// An LCM instance that handles publishing and subscribing,
 /// as well as encoding and decoding messages.
@@ -177,21 +173,12 @@
     /// lcm.subscribe("POSITION", handler_function);
     /// let wait_dur = Duration::from_millis(100);
     /// loop {
-<<<<<<< HEAD
     /// # break;
-    ///     lcm.handle_timeout(&wait_dur).unwrap();
-    /// }
-    /// ```
-    pub fn handle_timeout(&mut self, timeout: &Duration) -> Result<()> {
-        let millis = (timeout.as_secs() * 1000) as i32 + (timeout.subsec_nanos() / 1_000_000) as i32;
-        let result = unsafe { lcm_handle_timeout(self.lcm, millis) };
-=======
     ///     lcm.handle_timeout(Duration::from_millis(1000)).unwrap();
     /// }
     /// ```
     pub fn handle_timeout(&mut self, timeout: Duration) -> Result<()> {
         let result = unsafe { lcm_handle_timeout(self.lcm, (timeout.as_secs() * 1000) as i32 + (timeout.subsec_nanos() / 1000_000) as i32) };
->>>>>>> 023d16a2
         match result.cmp(&0) {
             Ordering::Less => Err(Error::new(ErrorKind::Other, "LCM Error")),
             Ordering::Equal => Err(Error::new(ErrorKind::Other, "LCM Timeout")),
